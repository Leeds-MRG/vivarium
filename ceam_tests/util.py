--- conflicted
+++ resolved
@@ -101,9 +101,6 @@
                 else:
                     r = rate
                 rows.append([age, year, sex, r])
-<<<<<<< HEAD
-    return pd.DataFrame(rows, columns=columns)
-=======
     return pd.DataFrame(rows, columns=columns)
 
 @listens_for('initialize_simulants', priority=0)
@@ -123,4 +120,5 @@
     population['alive'] = True
 
     event.population_view.update(population)
->>>>>>> 6f822d77
+
+# End.