# ~/ceam/experiment_runners/opportunistic_screening.py

import os.path
from datetime import datetime, timedelta
from time import time
from collections import defaultdict
import argparse

import pandas as pd
import numpy as np

from ceam.engine import Simulation, SimulationModule
from ceam.events import only_living
from ceam.modules.chronic_condition import ChronicConditionModule
from ceam.modules.healthcare_access import HealthcareAccessModule
from ceam.modules.blood_pressure import BloodPressureModule
from ceam.modules.smoking import SmokingModule
from ceam.modules.metrics import MetricsModule

from ceam.analysis import analyze_results, dump_results



#TODO: This feels like configuration but is difficult to express in ini type files
MEDICATIONS = [
        {
            'name': 'Thiazide-type diuretics',
            'daily_cost': 0.009,
            'efficacy': 8.8,
        },
        {
            'name': 'Calcium-channel blockers',
            'daily_cost': 0.166,
            'efficacy': 8.8,
        },
        {
            'name': 'ACE Inhibitors',
            'daily_cost': 0.059,
            'efficacy': 10.3,
        },
        {
            'name': 'Beta blockers',
            'daily_cost': 0.048,
            'efficacy': 9.2,
        },
]


def _hypertensive_categories(population):
        under_60 = population.age < 60
        over_60 = population.age >= 60
        under_140 = population.systolic_blood_pressure < 140
        under_150 = population.systolic_blood_pressure < 150
        under_180 = population.systolic_blood_pressure < 180

        normotensive = under_60 & (under_140)
        normotensive |= over_60 & (under_150)

        hypertensive = under_60 & (~under_140) & (under_180)
        hypertensive |= over_60 & (~under_150) & (under_180)

        severe_hypertension = (~under_180)

        return (population.loc[normotensive], population.loc[hypertensive], population.loc[severe_hypertension])


class OpportunisticScreeningModule(SimulationModule):
    DEPENDS = (BloodPressureModule, HealthcareAccessModule,)

    def setup(self):
        self.cost_by_year = defaultdict(int)
        self.register_event_listener(self.non_followup_blood_pressure_test, 'general_healthcare_access')
        self.register_event_listener(self.followup_blood_pressure_test, 'followup_healthcare_access')
        self.register_event_listener(self.track_monthly_cost, 'time_step')
        self.register_event_listener(self.adjust_blood_pressure, 'time_step')

    def load_population_columns(self, path_prefix, population_size):
        #TODO: Some people will start out taking medications?
        self.population_columns['medication_count'] = [0]*population_size

    def non_followup_blood_pressure_test(self, event):
        self.cost_by_year[self.simulation.current_time.year] += len(event.affected_population) * self.simulation.config.getfloat('opportunistic_screening', 'blood_pressure_test_cost')

        #TODO: testing error

        normotensive, hypertensive, severe_hypertension = _hypertensive_categories(event.affected_population)

        # Normotensive simulants get a 60 month followup and no drugs
        self.simulation.population.loc[normotensive.index, 'healthcare_followup_date'] = self.simulation.current_time + timedelta(days= 30.5*60) # 60 months

        # Hypertensive simulants get a 1 month followup and no drugs
        self.simulation.population.loc[hypertensive.index, 'healthcare_followup_date'] = self.simulation.current_time + timedelta(days= 30.5) # 1 month

        # Severe hypertensive simulants get a 1 month followup and two drugs
        self.simulation.population.loc[severe_hypertension.index, 'healthcare_followup_date'] = self.simulation.current_time + timedelta(days= 30.5*6) # 6 months

        self.simulation.population.loc[severe_hypertension.index, 'medication_count'] = np.minimum(severe_hypertension['medication_count'] + 2, len(MEDICATIONS))

    def followup_blood_pressure_test(self, event):
        self.cost_by_year[self.simulation.current_time.year] += len(event.affected_population) * (self.simulation.config.getfloat('opportunistic_screening', 'blood_pressure_test_cost') + self.simulation.config.getfloat('appointments', 'cost'))

        normotensive, hypertensive, severe_hypertension = _hypertensive_categories(event.affected_population)

        nonmedicated_normotensive = normotensive.loc[normotensive.medication_count == 0]
        medicated_normotensive = normotensive.loc[normotensive.medication_count > 0]

        # Unmedicated normotensive simulants get a 60 month followup
        self.simulation.population.loc[nonmedicated_normotensive.index, 'healthcare_followup_date'] = self.simulation.current_time + timedelta(days= 30.5*60) # 60 months

        # Medicated normotensive simulants get an 11 month followup
        self.simulation.population.loc[medicated_normotensive.index, 'healthcare_followup_date'] = self.simulation.current_time + timedelta(days= 30.5*11) # 11 months

        # Hypertensive simulants get a 6 month followup and go on one drug
        self.simulation.population.loc[hypertensive.index, 'healthcare_followup_date'] = self.simulation.current_time + timedelta(days= 30.5*6) # 6 months
        self.simulation.population.loc[hypertensive.index, 'medication_count'] = np.minimum(hypertensive['medication_count'] + 1, len(MEDICATIONS))
        self.simulation.population.loc[severe_hypertension.index, 'healthcare_followup_date'] = self.simulation.current_time + timedelta(days= 30.5*6) # 6 months
        self.simulation.population.loc[severe_hypertension.index, 'medication_count'] = np.minimum(severe_hypertension.medication_count + 1, len(MEDICATIONS))


    @only_living
    def track_monthly_cost(self, event):
        for medication_number in range(len(MEDICATIONS)):
            user_count = (event.affected_population.medication_count > medication_number).sum()
            self.cost_by_year[self.simulation.current_time.year] += user_count * MEDICATIONS[medication_number]['daily_cost'] * self.simulation.last_time_step.days

    @only_living
    def adjust_blood_pressure(self, event):
        for medication_number in range(len(MEDICATIONS)):
            medication_efficacy = MEDICATIONS[medication_number]['efficacy'] * self.simulation.config.getfloat('opportunistic_screening', 'adherence')
            affected_population = event.affected_population[event.affected_population.medication_count > medication_number]
            self.simulation.population.loc[affected_population.index, 'systolic_blood_pressure'] -= medication_efficacy

def make_hist(start, stop, step, name, data):
    data = data[~data.isnull()]
    bins = [-float('inf')] + list(range(start, stop, step)) + [float('inf')]
    names = ['%s_lt_%s'%(name, start)] + ['%s_%d_to_%d'%(name, i, i+step) for i in bins[1:-2]] + ['%s_gte_%d'%(name, stop-step)]
    return zip(names, np.histogram(data, bins)[0])

def run_comparisons(simulation, test_modules, runs=10, verbose=False):
    def sequences(metrics):
        dalys = [m['ylls'] + m['ylds'] for m in metrics]
        cost = [m['cost'] for m in metrics]
        ihd_counts = [m['ihd_count'] for m in metrics]
        hemorrhagic_stroke_counts = [m['hemorrhagic_stroke_count'] for m in metrics]
        return dalys, cost, ihd_counts, hemorrhagic_stroke_counts
    all_metrics = []
    for run in range(runs):
        for do_test in [True, False]:
            if do_test:
                simulation.register_modules(test_modules)
            else:
                simulation.deregister_modules(test_modules)

            start = time()
            metrics = {}
            metrics['population_size'] = len(simulation.population)
            metrics['males'] = (simulation.population.sex == 1).sum()
            metrics['females'] = (simulation.population.sex == 2).sum()
            for name, count in make_hist(10, 110, 10, 'ages', simulation.population.age):
                metrics[name] = count

            simulation.run(datetime(1990, 1, 1), datetime(2010, 12, 1), timedelta(days=30.5)) #TODO: Is 30.5 days a good enough approximation of one month? -Alec
            metrics.update(simulation._modules[MetricsModule].metrics)
            metrics['ihd_count'] = sum(simulation.population.ihd == True)
            metrics['hemorrhagic_stroke_count'] = sum(simulation.population.hemorrhagic_stroke == True)
            metrics['hemorrhagic_stroke_count'] = sum(simulation.population.hemorrhagic_stroke == True)

            for name, count in make_hist(110, 180, 10, 'sbp', simulation.population.systolic_blood_pressure):
                metrics[name] = count

            for i, medication in enumerate(MEDICATIONS):
                if do_test:
                    metrics[medication['name']] = (simulation.population.medication_count > i).sum()
                else:
                    metrics[medication['name']] = 0

            metrics['healthcare_access_cost'] = sum(simulation._modules[HealthcareAccessModule].cost_by_year.values())
            if do_test:
                metrics['intervention_cost'] = sum(test_modules[0].cost_by_year.values())
                metrics['intervention'] = True
            else:
                metrics['intervention_cost'] = 0.0
                metrics['intervention'] = False
            all_metrics.append(metrics)
            metrics['duration'] = time()-start
            simulation.reset()
            if verbose:
                print('RUN:',run)
                analyze_results(pd.DataFrame(all_metrics))
    return pd.DataFrame(all_metrics)


def main():
    parser = argparse.ArgumentParser()
    parser.add_argument('--runs', type=int, default=1, help='Number of simulation runs to complete')
    parser.add_argument('-n', type=int, default=1, help='Instance number for this process')
    parser.add_argument('-v', action='store_true', help='Verbose logging')
    parser.add_argument('--stats_path', type=str, default=None, help='Output file directory. No file is written if this argument is missing')
    args = parser.parse_args()

    simulation = Simulation()

    modules = [
<<<<<<< HEAD
            ChronicConditionModule('ihd', 'ihd_mortality_rate.csv', 'IHD incidence rates.csv', 0.08, acute_mortality_table_name='mi_acute_excess_mortality.csv'),
            ChronicConditionModule('hemorrhagic_stroke', 'chronic_hem_stroke_excess_mortality.csv', 'hem_stroke_incidence_rates.csv', 0.316, acute_mortality_table_name='acute_hem_stroke_excess_mortality.csv'),
=======
            ChronicConditionModule('ihd', 'ihd_mortality_rate.csv', 'ihd_incidence_rates.csv', 0.08),
            ChronicConditionModule('hemorrhagic_stroke', 'chronic_hem_stroke_excess_mortality.csv', 'hem_stroke_incidence_rates.csv', 0.316),
>>>>>>> ff2bbb85
            HealthcareAccessModule(),
            BloodPressureModule(),
            SmokingModule(),
            ]
    metrics_module = MetricsModule()
    modules.append(metrics_module)
    screening_module = OpportunisticScreeningModule()
    modules.append(screening_module)
    for module in modules:
        module.setup()
    simulation.register_modules(modules)

    simulation.load_population()
    simulation.load_data()

    results = run_comparisons(simulation, [screening_module], runs=args.runs, verbose=args.v)

    if args.stats_path:
        dump_results(results, os.path.join(args.stats_path, '%d_stats'%args.n))

    if not args.v:
        analyze_results(results)


if __name__ == '__main__':
    main()


# End.<|MERGE_RESOLUTION|>--- conflicted
+++ resolved
@@ -201,13 +201,8 @@
     simulation = Simulation()
 
     modules = [
-<<<<<<< HEAD
-            ChronicConditionModule('ihd', 'ihd_mortality_rate.csv', 'IHD incidence rates.csv', 0.08, acute_mortality_table_name='mi_acute_excess_mortality.csv'),
+            ChronicConditionModule('ihd', 'ihd_mortality_rate.csv', 'ihd_incidence_rates.csv', 0.08, acute_mortality_table_name='mi_acute_excess_mortality.csv'),
             ChronicConditionModule('hemorrhagic_stroke', 'chronic_hem_stroke_excess_mortality.csv', 'hem_stroke_incidence_rates.csv', 0.316, acute_mortality_table_name='acute_hem_stroke_excess_mortality.csv'),
-=======
-            ChronicConditionModule('ihd', 'ihd_mortality_rate.csv', 'ihd_incidence_rates.csv', 0.08),
-            ChronicConditionModule('hemorrhagic_stroke', 'chronic_hem_stroke_excess_mortality.csv', 'hem_stroke_incidence_rates.csv', 0.316),
->>>>>>> ff2bbb85
             HealthcareAccessModule(),
             BloodPressureModule(),
             SmokingModule(),
