[![Build Status](https://costeffect-app-p01.ihme.washington.edu/buildStatus/icon?job=CEAM%20Tests/develop) ](http://costeffect-app-p01.ihme.washington.edu/job/CEAM%20Tests/job/develop/)
# CEAM (Cost Effectiveness Analysis Microsimulation)

## Installation
1. Clone the repo: `git clone https://#YOUR_STASH_USERNAME#@stash.ihme.washington.edu/scm/cste/ceam.git`
2. Switch to the virtualenv you'll be developing in, if any. #TODO: describe the anaconda workflow?
3. From inside the repo install in development mode: `python setup.py develop`
4. See if it works: `python examples/hello_world.py`
5. If you seem to be missing some dependencies, try installing them with pip: `pip install -r requirements.txt` #TODO: or conda?

## Path to the Data
By default CEAM assumes that your filesystem is like the one on the cluster. If that's not the case then you'll need to tell the system where to find the datafiles. Do this by creating a file called `ceam.cfg` in your home directory. It's contents should look like this:

    [general]
    reference_data_directory=PATH_TO_THE_J_DRIVE/Project/Cost_Effectiveness/dev/data_processed
    population_data_directory=PATH_TO_THE_J_DRIVE/Project/Cost_Effectiveness/dev/data_processed/population_columns

Protip: You can override any configuration using this file. Take a look at ceam/config.cfg to get an idea what other configuration variables there are.

## Testing
<<<<<<< HEAD
All tests are in the ceam_tests directory. Test files should correspond with the files they test. So, `ceam/engine.py` will have `ceam_tests/test_engine.py`. Run the tests by invoking `py.test`. Some of the data backed tests are slow, if that's irritating you can exclude them with `py.test -m "not slow"`.
=======
All tests are in the ceam_tests directory. Test files should correspond with the files they test. So, `ceam/engine.py` will have `ceam_tests/test_engine.py`. Run the tests by invoking `py.test`. Some of the data backed tests are slow, if that's irritating you can exclude them with `py.test -m "not data"`.
To run just tests in a particular file:  `py.test tests/test_modules/test_module_registry.py`  (run from same directory).

>>>>>>> efb37397

## Development Process
Our basic development process will use a `master` branch for major releases (corresponding to presentations or papers), a `develop` branch which has the current shared version of the code and should always be as stable and bug free as possible, and many feature branches which have work-in-progress code for new features.

### How to develop a new feature
1. Assure that you have a current version of the repository:
    git pull
2. Create your feature branch. Branch names should be reasonably descriptive. `salt_consumption_model` not `stuff`:
    ```
    git checkout -b YOUR_BRANCH_NAME develop
    ```
    * Alternately, if your work is tied to a JIRA ticket you can create the branch using the 'Create Branch' link from inside the ticket and then checkout your new branch like so:
        ```
        git checkout YOUR_BRANCH_NAME
        ```
3. Write some fancy code.
4. Commit frequently (remember you and your collaborators are the only ones who are looking at this code, so it's better to have a fine grained record of your work than to make sure everything is perfect before you commit):
    ```
    git add PATH_TO_CHANGED_FILE
    git commit -m "Write a short but thorough description of the changes. If that's hard, you should probably break it up into multiple commits."
    git push
    ```
5. Repeat steps 3-4 until everything works nicely (don't forget to write tests to prove that things really do work (you will find bugs while writing the tests, I guarantee it)).
6. Create a pull request: https://stash.ihme.washington.edu/projects/CSTE/repos/ceam/pull-requests?create
7. Once all your reviewers agree that things are good, use the pull request interface to merge your feature branch back into `develop`
8. :partyhat:

## Run it on the cluster
To run a test on the cluster use 'scripts/cluster_runner.py' This will launch and optionally monitor any number of simulation runs distributed across the cluster. Example usage:
    ```
    cluster_runner.py --runs 300 --runs_per_slot 10 --results_dir ~/ --watch_progress
    ```

This will create a directory in your home directory named for the current time and write all results files there. It will launch 30 jobs running the simulation 10 times each. You'll end up with 30 result csv files, one for each process. The cluster_runner script will watch the jobs until they finish, occasionally printing out progress information.<|MERGE_RESOLUTION|>--- conflicted
+++ resolved
@@ -18,13 +18,9 @@
 Protip: You can override any configuration using this file. Take a look at ceam/config.cfg to get an idea what other configuration variables there are.
 
 ## Testing
-<<<<<<< HEAD
 All tests are in the ceam_tests directory. Test files should correspond with the files they test. So, `ceam/engine.py` will have `ceam_tests/test_engine.py`. Run the tests by invoking `py.test`. Some of the data backed tests are slow, if that's irritating you can exclude them with `py.test -m "not slow"`.
-=======
-All tests are in the ceam_tests directory. Test files should correspond with the files they test. So, `ceam/engine.py` will have `ceam_tests/test_engine.py`. Run the tests by invoking `py.test`. Some of the data backed tests are slow, if that's irritating you can exclude them with `py.test -m "not data"`.
 To run just tests in a particular file:  `py.test tests/test_modules/test_module_registry.py`  (run from same directory).
 
->>>>>>> efb37397
 
 ## Development Process
 Our basic development process will use a `master` branch for major releases (corresponding to presentations or papers), a `develop` branch which has the current shared version of the code and should always be as stable and bug free as possible, and many feature branches which have work-in-progress code for new features.
