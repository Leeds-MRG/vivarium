--- conflicted
+++ resolved
@@ -99,6 +99,7 @@
     for list_type in ['_managers', '_components']:
         manager._add_components(getattr(manager, list_type), components)
         assert getattr(manager, list_type) == 2*components[:-1]
+
 
 
 def test_ComponentManager__setup_components(mocker):
@@ -128,28 +129,29 @@
     assert mock_b_child3.builder_used_for_setup is builder
 
 
-def test__default_configuration_set_by_one_component_as_0(mocker):
-
-    class DummyMachine:
-        configuration_defaults = {
-            'factory': {
-                'location': 'Building A'
-            },
-            'dummy_machine': {
-                'id': 0,
-            }
-        }
-
-    class DummyMechanic:
-        configuration_defaults = {
-            'work_level': {
-                'capacity': 2,  #per day
-                'success_rate': .96
-            },
-            'dummy_machine': {
-                'id': 123,
-            }
-        }
+class DummyMachine:
+    configuration_defaults = {
+        'factory': {
+            'location': 'Building A'
+        },
+        'dummy_machine': {
+            'id': 1,
+        }
+    }
+
+class DummyMechanic:
+    configuration_defaults = {
+        'work_level': {
+            'capacity': 2,  #per day
+            'success_rate': .96
+        },
+        'dummy_machine': {
+            'id': 123,
+        }
+    }
+
+
+def test__default_configuration_set_by_one_component(mocker):
 
     machine = DummyMachine()
     mechanic = DummyMechanic()
@@ -167,32 +169,39 @@
     with pytest.raises(ComponentConfigError):
         manager.setup_components(builder, config)
 
+
+def test__default_configuration_set_by_one_component_as_0(mocker):
+
+    DummyMachine.configuration_defaults['dummy_machine']['id'] = 0
+    machine = DummyMachine()
+    mechanic = DummyMechanic()
+
+    manager = ComponentManager()
+    builder = mocker.Mock()
+    builder.components = manager
+    config = build_simulation_configuration()
+
+    manager.add_components([machine, mechanic])
+
+    with pytest.raises(ComponentConfigError):
+        manager.setup_components(builder, config)
+
+    # case with empty string as default config value
+    DummyMachine.configuration_defaults['dummy_machine']['id'] = ''
+    machine = DummyMachine()
+    manager = ComponentManager()
+    builder = mocker.Mock()
+    builder.components = manager
+    config = build_simulation_configuration()
+    manager.add_components([machine, mechanic])
+
+    with pytest.raises(ComponentConfigError):
+        manager.setup_components(builder, config)
+
+
 def test__default_configuration_set_by_one_component_different_tree_depths(mocker):
 
-    class DummyMachine:
-        configuration_defaults = {
-            'factory': {
-                'location': 'Building A'
-            },
-            'dummy_machine': {
-                'id': {
-                    'number': 1,
-                    'type': 'machine'
-                },
-            }
-        }
-
-    class DummyMechanic:
-        configuration_defaults = {
-            'work_level': {
-                'capacity': 2,  #per day
-                'success_rate': .96
-            },
-            'dummy_machine': {
-                'id': 123,
-            }
-        }
-
+    DummyMachine.configuration_defaults['dummy_machine']['id'] = {'number': 1, 'type': 'machine'}
     machine = DummyMachine()
     mechanic = DummyMechanic()
 
@@ -201,57 +210,8 @@
     builder.components = manager
     config = build_simulation_configuration()
 
-    for key in ['factory', 'dummy_machine', 'work_level']:
-        assert key not in config
-
-    manager.add_components([machine, mechanic])
-
-    with pytest.raises(ComponentConfigError):
-        manager.setup_components(builder, config)
-
-
-def test__default_configuration_set_by_one_component(mocker):
-
-    class DummyMachine:
-        configuration_defaults = {
-            'factory': {
-                'location': 'Building A'
-            },
-            'dummy_machine': {
-                'id': 11,
-                #'current_status': 'Good'
-            }
-        }
-
-    class DummyMechanic:
-        configuration_defaults = {
-            'work_level': {
-                'capacity': 2,  #per day
-                'success_rate': .96
-            },
-            'dummy_machine': {
-                'id': {'my_id': 11},
-                #'current_status': 'Bad'
-            }
-        }
-
-    machine = DummyMachine()
-    mechanic = DummyMechanic()
-
-    manager = ComponentManager()
-    builder = mocker.Mock()
-    builder.components = manager
-    config = build_simulation_configuration()
-
-    for key in ['factory', 'dummy_machine', 'work_level']:
-        assert key not in config
-
-    manager.add_components([machine, mechanic])
-
-<<<<<<< HEAD
-    #with pytest.raises(ComponentConfigError):
-    manager.setup_components(builder, config)
-=======
-    with pytest.raises(ComponentConfigError):
-        manager.setup_components(builder, config)
->>>>>>> c3c17069
+    manager.add_components([machine, mechanic])
+
+    with pytest.raises(ComponentConfigError):
+        manager.setup_components(builder, config)
+
