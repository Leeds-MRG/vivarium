# ~/ceam/examples/hello_world.py

<<<<<<< HEAD
=======
import os, time
>>>>>>> 7c5e4cf8
import numpy as np, pandas as pd
import ceam, ceam.engine

class SimpleIntervention(ceam.engine.SimulationModule):
    def setup(self):
        self.register_event_listener(self.track_cost, 'time_step')
        self.intervention_group = 'year >= 1995 and age >= 25 and alive == True'
        self.cumulative_cost = 0

    def track_cost(self, event):
        local_pop = event.affected_population
        self.cumulative_cost += 2.0 * len(local_pop.query(self.intervention_group)) * (self.simulation.last_time_step.days / 365.0)  # FIXME: charge full price once per year?

    def mortality_rates(self, population, rates):
        #rates.loc[population.query(self.intervention_group).index] *= 0.5  # FIXME: if rates and population have same index, this will work
        rates.iloc[np.where(population.eval(self.intervention_group))] *= 0.5  # FIXME: iloc + where is nasty
        return rates

    def reset(self):
        self.cumulative_cost = 0

class SimpleMetrics(ceam.engine.SimulationModule):
    def setup(self):
        self.reset()
        self.register_event_listener(self.count_deaths_and_ylls, 'deaths')

    def load_data(self, path_prefix):
<<<<<<< HEAD
        import os
=======
>>>>>>> 7c5e4cf8
        self.life_table = pd.read_csv(os.path.join(path_prefix, 'interpolated_reference_life_table.csv'))

    def count_deaths_and_ylls(self, event):
        self.deaths += len(event.affected_population)  # event.affected_population is a dataframe of individuals
        self.ylls += event.affected_population.merge(self.life_table, on=['age']).ex.sum()  # it includes a column called "age"

    def reset(self):
<<<<<<< HEAD
        import time
=======
>>>>>>> 7c5e4cf8
        self.start_time = time.time()
        self.deaths = 0
        self.ylls = 0

    def run_time(self):
<<<<<<< HEAD
        import time
=======
>>>>>>> 7c5e4cf8
        return time.time() - self.start_time

### Setup simulation
simulation = ceam.engine.Simulation()

module = ceam.engine.BaseSimulationModule()  # what is the difference between SimulationModule and BaseSimulationModule here?
module.setup()
simulation.register_modules([module])

metrics_module = SimpleMetrics()
metrics_module.setup()
simulation.register_modules([metrics_module])

simulation.load_population()
simulation.load_data()



### Run business-as-usual scenario
<<<<<<< HEAD
time_params = {'start_time': pd.Timestamp('1/1/1990'),
               'end_time': pd.Timestamp('12/31/2013'),
               'time_step': pd.Timedelta(days=30.5)} # TODO: Is 30.5 days a good enough approximation of one month? -Alec
np.random.seed(123456)  # set random seed for reproducibility
simulation.run(**time_params) 
=======
start_time = pd.Timestamp('1/1/1990')
end_time = pd.Timestamp('12/31/2013')
time_step = pd.Timedelta(days=30.5) # TODO: Is 30.5 days a good enough approximation of one month? -Alec
np.random.seed(123456)  # set random seed for reproducibility
simulation.run(start_time, end_time, time_step) 
>>>>>>> 7c5e4cf8

print('Without intervention:')
print('Deaths:', metrics_module.deaths)
print('YLLs:', metrics_module.ylls)
print('Cost:', 0.)
print('Run time:', metrics_module.run_time())



### Run with intervention
intervention = SimpleIntervention()
intervention.setup()
simulation.register_modules([intervention])

np.random.seed(123456)  # set random seed for reproducibility
simulation.reset()
<<<<<<< HEAD
simulation.run(**time_params)

print('Without intervention:')
=======
simulation.run(start_time, end_time, time_step) 

print('\nWith intervention:')
>>>>>>> 7c5e4cf8
print('Deaths:', metrics_module.deaths)
print('YLLs:', metrics_module.ylls)
print('Cost:', intervention.cumulative_cost)
print('Run time:', metrics_module.run_time())

# End.<|MERGE_RESOLUTION|>--- conflicted
+++ resolved
@@ -1,9 +1,6 @@
 # ~/ceam/examples/hello_world.py
 
-<<<<<<< HEAD
-=======
 import os, time
->>>>>>> 7c5e4cf8
 import numpy as np, pandas as pd
 import ceam, ceam.engine
 
@@ -31,10 +28,6 @@
         self.register_event_listener(self.count_deaths_and_ylls, 'deaths')
 
     def load_data(self, path_prefix):
-<<<<<<< HEAD
-        import os
-=======
->>>>>>> 7c5e4cf8
         self.life_table = pd.read_csv(os.path.join(path_prefix, 'interpolated_reference_life_table.csv'))
 
     def count_deaths_and_ylls(self, event):
@@ -42,19 +35,11 @@
         self.ylls += event.affected_population.merge(self.life_table, on=['age']).ex.sum()  # it includes a column called "age"
 
     def reset(self):
-<<<<<<< HEAD
-        import time
-=======
->>>>>>> 7c5e4cf8
         self.start_time = time.time()
         self.deaths = 0
         self.ylls = 0
 
     def run_time(self):
-<<<<<<< HEAD
-        import time
-=======
->>>>>>> 7c5e4cf8
         return time.time() - self.start_time
 
 ### Setup simulation
@@ -74,19 +59,11 @@
 
 
 ### Run business-as-usual scenario
-<<<<<<< HEAD
-time_params = {'start_time': pd.Timestamp('1/1/1990'),
-               'end_time': pd.Timestamp('12/31/2013'),
-               'time_step': pd.Timedelta(days=30.5)} # TODO: Is 30.5 days a good enough approximation of one month? -Alec
-np.random.seed(123456)  # set random seed for reproducibility
-simulation.run(**time_params) 
-=======
 start_time = pd.Timestamp('1/1/1990')
 end_time = pd.Timestamp('12/31/2013')
 time_step = pd.Timedelta(days=30.5) # TODO: Is 30.5 days a good enough approximation of one month? -Alec
 np.random.seed(123456)  # set random seed for reproducibility
 simulation.run(start_time, end_time, time_step) 
->>>>>>> 7c5e4cf8
 
 print('Without intervention:')
 print('Deaths:', metrics_module.deaths)
@@ -103,15 +80,9 @@
 
 np.random.seed(123456)  # set random seed for reproducibility
 simulation.reset()
-<<<<<<< HEAD
-simulation.run(**time_params)
-
-print('Without intervention:')
-=======
 simulation.run(start_time, end_time, time_step) 
 
 print('\nWith intervention:')
->>>>>>> 7c5e4cf8
 print('Deaths:', metrics_module.deaths)
 print('YLLs:', metrics_module.ylls)
 print('Cost:', intervention.cumulative_cost)
